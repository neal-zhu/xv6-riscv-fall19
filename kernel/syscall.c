--- conflicted
+++ resolved
@@ -104,11 +104,8 @@
 extern uint64 sys_wait(void);
 extern uint64 sys_write(void);
 extern uint64 sys_uptime(void);
-<<<<<<< HEAD
 extern uint64 sys_connect(void);
-=======
 extern uint64 sys_ntas(void);
->>>>>>> dbb036fc
 
 static uint64 (*syscalls[])(void) = {
 [SYS_fork]    sys_fork,
@@ -132,11 +129,8 @@
 [SYS_link]    sys_link,
 [SYS_mkdir]   sys_mkdir,
 [SYS_close]   sys_close,
-<<<<<<< HEAD
 [SYS_connect] sys_connect,
-=======
 [SYS_ntas]    sys_ntas,
->>>>>>> dbb036fc
 };
 
 void
