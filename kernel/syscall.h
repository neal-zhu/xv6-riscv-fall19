// System call numbers
#define SYS_fork    1
#define SYS_exit    2
#define SYS_wait    3
#define SYS_pipe    4
#define SYS_read    5
#define SYS_kill    6
#define SYS_exec    7
#define SYS_fstat   8
#define SYS_chdir   9
#define SYS_dup    10
#define SYS_getpid 11
#define SYS_sbrk   12
#define SYS_sleep  13
#define SYS_uptime 14
#define SYS_open   15
#define SYS_write  16
#define SYS_mknod  17
#define SYS_unlink 18
#define SYS_link   19
#define SYS_mkdir  20
#define SYS_close  21
<<<<<<< HEAD
#define SYS_connect 22
=======

// System calls for labs
#define SYS_ntas   22
>>>>>>> dbb036fc
<|MERGE_RESOLUTION|>--- conflicted
+++ resolved
@@ -20,10 +20,7 @@
 #define SYS_link   19
 #define SYS_mkdir  20
 #define SYS_close  21
-<<<<<<< HEAD
 #define SYS_connect 22
-=======
 
 // System calls for labs
-#define SYS_ntas   22
->>>>>>> dbb036fc
+#define SYS_ntas   23